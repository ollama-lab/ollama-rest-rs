--- conflicted
+++ resolved
@@ -1,10 +1,6 @@
 [package]
 name = "ollama-rest"
-<<<<<<< HEAD
-version = "0.3.0"
-=======
-version = "0.4.0-dev.1"
->>>>>>> 58f2562d
+version = "0.3.1"
 edition = "2021"
 description = "Asynchronous Rust bindings of Ollama REST API"
 authors = ["Charles Dong <chardon_cs@proton.me>"]
