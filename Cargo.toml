[package]
name = "ollama-rest"
<<<<<<< HEAD
version = "0.3.3"
=======
version = "0.6.0-dev.1"
>>>>>>> 8c25643a
edition = "2021"
description = "Asynchronous Rust bindings of Ollama REST API"
authors = ["Charles Dong <chardon_cs@proton.me>"]
license = "MIT"
repository = "https://github.com/chardoncs/ollama-rest-rs.git"

[dependencies]
chrono = { version = "0.4", features = ["serde"] }
futures = "0.3"
reqwest = { version = "0.12", features = ["json", "stream"] }
serde = { version = "1", features = ["derive"] }
serde_json = "1"
tokio = { version = "1", features = ["fs"] }
url = { version = "2.5" }

[dev-dependencies]
axum = { version = "0.7", features = ["tokio"] }
once_cell = "1.19"
tokio = { version = "1", features = ["rt", "macros", "net", "rt-multi-thread"] }

[features]
default = []<|MERGE_RESOLUTION|>--- conflicted
+++ resolved
@@ -1,10 +1,6 @@
 [package]
 name = "ollama-rest"
-<<<<<<< HEAD
-version = "0.3.3"
-=======
 version = "0.6.0-dev.1"
->>>>>>> 8c25643a
 edition = "2021"
 description = "Asynchronous Rust bindings of Ollama REST API"
 authors = ["Charles Dong <chardon_cs@proton.me>"]
