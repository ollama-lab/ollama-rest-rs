--- conflicted
+++ resolved
@@ -1,10 +1,6 @@
 [package]
 name = "ollama-rest"
-<<<<<<< HEAD
-version = "0.5.7"
-=======
 version = "0.7.0-dev.1"
->>>>>>> 2c06316f
 edition = "2021"
 description = "Asynchronous Rust bindings of Ollama REST API"
 authors = ["Charles Dong <chardon_cs@proton.me>"]
